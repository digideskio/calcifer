"""
Premium Command Policy StateT Operators.

These are provided as building blocks for specifying Premium Command Policies
for the purposes of template generation and command validation.

N.B. These considered LOW-LEVEL operators. For command policy specification,
use the operators in `dramafever.premium.commands` and not this module.
"""
import logging
from pymonad import List

from dramafever.premium.services.policy.tree import PolicyNode
from dramafever.premium.services.policy.monads import (
    policy_rule_func, get_call_repr,

    PolicyRule
)

logger = logging.getLogger(__name__)


#
# Partial Operators
#

def make_unit(m):
    @policy_rule_func(m)
    def unit(value):
        """
        Returns a value inside the monad
        """
        def for_partial(partial):
            return m.unit((value, partial))
        return for_partial
    return unit
unit = make_unit(List)


def make_unit_value(m):
    @policy_rule_func(m)
    def unit_value(node):
        """
        Given a node (often returned as monadic result), return
        the value for the node.
        """
        def for_partial(partial):
            if hasattr(node, 'value'):
                return m.unit((node.value, partial))
            else:
                return m.unit((None, partial))
        return for_partial
    return unit_value
unit_value = make_unit_value(List)


def make_set_value(m):
    @policy_rule_func(m)
    def set_value(value):
        """
        Sets the value for the currently scoped policy node. Overwrites
        the node with a LeafPolicyNode
        """
        def for_partial(partial):
            return m.unit(partial.set_value(value))
        return for_partial
    return set_value
set_value = make_set_value(List)


def make_select(m):
    @policy_rule_func(m)
    def select(selector, set_path=False):
        """
        Retrieves the policy node at a given selector and optionally
        sets the scope to that selector
        """
        def for_partial(partial):
            return m.unit(partial.select(selector, set_path=set_path))
        return for_partial
    return select
select = make_select(List)


def make_path(m):
    @policy_rule_func(m)
    def path():
        """
        Retrieves the path for the current scope
        """
        def for_partial(partial):
            return m.unit( (partial.path, partial) )
        return for_partial
    return path
path = make_path(List)


def make_scope(m):
    @policy_rule_func(m)
    def scope():
        """
        Retrieves the selector for the current scope
        """
        def for_partial(partial):
            return m.unit( (partial.scope, partial) )
        return for_partial
    return scope
scope = make_scope(List)


def make_get_node(m):
    @policy_rule_func(m)
    def get_node():
        """
        Retrieves the node at the current pointer
        """
        def for_partial(partial):
            return m.unit( partial.select("") )
        return for_partial
    return get_node
get_node = make_get_node(List)


def make_children(m):
    @policy_rule_func(m)
    def children():
        def for_partial(partial):
            node, _ = partial.select("")
            if not hasattr(node, 'keys'):
                return m.unit( ([], partial) )

            return m.unit( (node.keys, partial) )
        return for_partial
    return children
children = make_children(List)


def make_get_value(m):
    get_node = make_get_node(m)
    unit_value = make_unit_value(m)

    @policy_rule_func(m)
    def get_value():
        """
        Retrieves the value for the node at the current pointer
        """
        return get_node() >> unit_value
    return get_value
get_value = make_get_value(List)


def make_append_value(m):
    get_value = make_get_value(m)
    set_value = make_set_value(m)

    @policy_rule_func(m)
    def append_value(value):
        """
        Gets the value at the current node, and, assuming it to be a list,
        appends `value`
        """
        def append_to(collection):
            if isinstance(collection, list):
                return collection + [value]
            elif isinstance(collection, (set, frozenset)):
                return collection | frozenset([value])
            else:
                raise NotImplementedError

        return get_value() >> (lambda collection:
            set_value(append_to(collection))
        )
    return append_value
append_value = make_append_value(List)


def make_set_path(m):
    @policy_rule_func(m)
    def set_path(new_path):
        """
        Sets the path for the current scope
        """
        def for_partial(partial):
            return m.unit( partial.set_path(new_path) )
        return for_partial
    return set_path
set_path = make_set_path(List)


def make_define_as(m):
    @policy_rule_func(m)
    def define_as(definition):
        """
        Sets the path for the current scope
        """
        def for_partial(partial):
            new_definition, new_partial = partial.define_as(definition)
            if new_definition is None:
                return m.mzero()
            return m.unit( (new_definition, new_partial) )
        return for_partial
    return define_as
define_as = make_define_as(List)


def make_with_value(m):
    def with_value(func):
        """
        Given a function `func(node_value): PolicyRule`, returns a function
        that takes a node and calls `func` with the node's value
        """
        def for_node(node):
            def for_partial(partial):
                return func(node.value).run(partial)
            return for_partial
        return policy_rule_func(
            m, get_call_repr("with_value", func)
        )(for_node)
    return with_value
with_value = make_with_value(List)


def make_check(m):
    @policy_rule_func(m)
    def check(func):
        """
        Given a function that takes no arguments, returns a
        policy rule that runs the function and returns the result
        and an unchanged partial
        """
        def for_partial(partial):
            return m.unit( (func(), partial) )
        return for_partial
    return check
check = make_check(List)


#
# Control Structures
#

def make_collect(m):
    unit = make_unit(m)
    def collect(*rule_funcs):
        """
        Given a list of policy rule functions, returns a single policy rule
        func that accepts some value, provides that to each function,
        resetting the scope each time.
        """
        def for_incoming_value(incoming_value):
            def for_initial_partial(initial_partial):
                initial_scope = initial_partial.scope

                m_results = m.unit( (incoming_value, initial_partial) )
                def for_rule_func(rule_func):
                    def for_m_result(m_result):
                        _, partial = m_result
                        _, scoped_partial = partial.select(
                            initial_scope, set_path=True
                        )

                        rule = unit(incoming_value) >> rule_func
                        m_results = rule.run(scoped_partial)
                        return m_results
                    return for_m_result

                for rule_func in rule_funcs:
                    for_m_result = for_rule_func(rule_func)
                    m_results = m_results >> for_m_result
                return m_results
            return for_initial_partial

        if not rule_funcs:
            rule_funcs = [unit]

        collect_func_name = get_call_repr('collect', *rule_funcs)
        return policy_rule_func(m, collect_func_name)(for_incoming_value)
    return collect
collect = make_collect(List)


def make_policies(m):
    unit = make_unit(m)

    @policy_rule_func(m)
    def policies(*rule_funcs):
        """
        Given a list of policy rules, returns a single policy rule that
        applies each in turn, keeping scope constant for each. (By resetting
        the path each time)
        """
        def for_initial_partial(initial_partial):
            initial_scope = initial_partial.scope

            m_results = m.unit( (None, initial_partial) )
            def for_rule_func(rule_func):
                def for_m_result(m_result):
                    _, partial = m_result
                    _, scoped_partial = partial.select(
                        initial_scope, set_path=True
                    )

                    rule = unit(None) >> rule_func
                    m_results = rule.run(scoped_partial)
                    return m_results
                return for_m_result

            for rule_func in rule_funcs:
                for_m_result = for_rule_func(rule_func)
                m_results = m_results >> for_m_result
            return m_results
        return for_initial_partial
    return policies
policies = make_policies(List)


def make_regarding(m):
    policies = make_policies(m)
    select = make_select(m)
    unit_value = make_unit_value(m)

    @policy_rule_func(m)
    def regarding(selector, *rule_funcs):
        """
        Given a selector and a list of functions that generate policy rules,
        returns a single policy rule that, for each rule function:
            1. sets the scope to the selector / retrieves the node there
            3. passes the node to the rule_func to generate a policy rule
            4. applies the policy rule at the new scope

        In addition, regarding checks the current scope and restores it when
        it's done.
        """
        @policy_rule_func(m)
        def regarding_step(rule_func):
            def for_partial(partial):
                original_scope = partial.scope
                node, inner_partial = partial.select(selector, set_path=True)
                value = node.value
                if not value:
                    value = node

                if isinstance(rule_func, PolicyRule):
                    results = rule_func.run(inner_partial)
                else:
                    results = rule_func(value).run(inner_partial)
                def for_result(result):
                    _, partial = result
                    _, rescoped_partial = partial.select(
                        original_scope, set_path=True
                    )
                    return value, rescoped_partial

                return results.fmap(for_result)
            return for_partial

        if rule_funcs:
            op = policies(*[regarding_step(rule_func) for rule_func in rule_funcs])
        else:
            op = select(selector, set_path=False) >> unit_value

        return op

    return regarding
regarding = make_regarding(List)


def make_each(m):
    unit = make_unit(m)
    def each(*rule_funcs, **kwargs):
        """
        `each(rule_func)` is a policy rule function that accepts a
        dictionary and calls `rule_func(value)` successively, with the
        partial scope set to the key.

        `each` optionally takes a named argument `ref=dict()` to provide
        a built-in lookup for some reference dictionary. If ref is
        provided, `rule_func(ref[key])` is called instead.
        """
        ref_obj = kwargs.get('ref')

        def for_keys(keys):
            @policy_rule_func(m)
            def each_step(key, rule_func):
                if ref_obj is not None:
                    value = ref_obj.get(key)
                    return (
                        regarding(key, unit(value) >> rule_func)
                    )
                return regarding(key, rule_func)

            steps = [
                each_step(key, rule_func)
                for rule_func in rule_funcs
                for key in keys
            ]
            return regarding("", *steps)

        each_rule_func_name = get_call_repr("each", *rule_funcs, **kwargs)
        return policy_rule_func(m, each_rule_func_name)(for_keys)
    return each
each = make_each(List)


#
# Non-Determinism Rules
#

def make_fail(m):
    @policy_rule_func(m)
    def fail():
        def for_partial(partial):
            return m.mzero()
        return for_partial
    return fail
fail = make_fail(List)


def make_match(m):
    @policy_rule_func(m)
    def match(compare_to):
        """
        Given an expected value, selects the currently scoped node and ensures
        it matches expected. If the match results in a new node definition,
        the partial is updated accordingly.

        For non-matches, returns a monadic zero (e.g. if we're building a list
        of policies, this would collapse from [partial] to [])
        """
        def for_partial(partial):
            matches, new_partial = partial.match(compare_to)

            if matches:
                return m.unit( (compare_to, new_partial) )

            return m.mzero()
        return for_partial
    return match
match = make_match(List)


def make_permit_values(m):
    match = make_match(m)

    @policy_rule_func(m)
    def permit_values(permitted_values):
        """
        Given a list of allowed values, matches the current partial against
        each, forking the non-deterministic computation.
        """
        def for_partial(partial):
            def for_value(value):
                rule = match(value)
                return rule.run(partial)

            monad = m.mzero()
            for value in permitted_values:
                monad = monad.mplus(for_value(value))

            return monad
        return for_partial
    return permit_values
permit_values = make_permit_values(List)


def make_attempt(m):
    mzero = m.mzero
    unit = make_unit(m)
    collect = make_collect(m)

    def attempt(*rules, **kwargs):
        """
        Keeping track of the value and partial it receives,
        if the result of *rules on the partial is mzero,
        then `attempt` returns `unit( (initial_value, initial_policy) )`
        otherwise, `attempt` returns the result of the rules.

        Accepts a policy rule function as kwarg `catch=` which can be
        applied instead of simply "not failing"
        """
        def for_value(value):
            def for_partial(initial_partial):
                op = unit(value) >> collect(*rules)
                result = op.run(initial_partial)

                if result == mzero():
                    if 'catch' in kwargs:
                        alternative = (unit(value) >> kwargs['catch']).run(
                            initial_partial
                        )
                        return alternative
                    return m.unit( (value, initial_partial) )
                return result
            return for_partial
        attempt_rule_func_name = get_call_repr("attempt", *rules, **kwargs)
        return policy_rule_func(m, attempt_rule_func_name)(for_value)
    return attempt
attempt = make_attempt(List)


#
# Context Operators
#

def make_push_context(m):
    @policy_rule_func(m)
    def push_context(context):
        """
        Add an additional context to the stack for the partial
        """
        def for_partial(partial):
            return m.unit( partial.push_context(context) )
        return for_partial
    return push_context
push_context = make_push_context(List)


def make_pop_context(m):
    @policy_rule_func(m)
    def pop_context(passthru):
        """
        Pop the partial's context stack, returning whatever
        value it was called with.
        """
        def for_partial(partial):
            _, new_partial = partial.pop_context()

            return m.unit( (passthru, new_partial) )
        return for_partial
    return pop_context
pop_context = make_pop_context(List)


def make_wrap_context(m):
    push_context = make_push_context(m)
    pop_context = make_pop_context(m)

    @policy_rule_func(m)
    def wrap_context(context, op):
        """
        Run some operator inside some context
        """
        return push_context(context) >> op >> pop_context

    return wrap_context
wrap_context = make_wrap_context(List)


def make_require_value(m):
    @policy_rule_func(m)
    def require_value(node):
        """
        Returns an mzero (empty list, e.g.) if the provided node
        is missing a value
        For instance:
            select("/does/not/exist") >> require_value
        returns []
        """
        def for_partial(partial):
            logger.debug("require_value %r", node)
            if isinstance(node, PolicyNode):
<<<<<<< HEAD
                if not node.value:
                    return m.mzero()
            if not node:
=======
                if node.value is None:
                    logger.debug("require_value fail")
                    return m.mzero()
            if node is None:
                logger.debug("require_value fail")
>>>>>>> 9bcdd190
                return m.mzero()
            return m.unit( (None, partial) )
        return for_partial
    return require_value
require_value = make_require_value(List)


def make_forbid_value(m):
    @policy_rule_func(m)
    def forbid_value(node):
        """
        Returns an mzero (empty list, e.g.) if the provided node
        is missing a value

        For instance:
            select("/does/not/exist") >> forbid_value
        returns []
        """
        def for_partial(partial):
            if isinstance(node, PolicyNode):
                if node.value is None:
                    return m.unit( (None, partial) )
            if node is None:
                return m.unit( (None, partial) )
            return m.mzero()
        return for_partial
    return forbid_value
forbid_value = make_forbid_value(List)


def make_unless_errors(m):
    policies = make_policies(m)

    @policy_rule_func(m)
    def unless_errors(*rules):
        @policy_rule_func(m)
        def unless_errors_step(rule):
            def for_partial(partial):
                errors = partial.root.get('errors', None)
                if errors:
                    return m.unit( (None, partial) )
                return rule.run(partial)
            return for_partial
        return policies(*[unless_errors_step(rule) for rule in rules])
    return unless_errors
unless_errors = make_unless_errors(List)


def make_trace(m):
    unit = make_unit(m)
    policies = make_policies(m)

    @policy_rule_func(m)
    def trace(*rule_funcs):
        """
        Collates the current scope, the current node's value,
        and the current policy context and returns it as a dict
        """
        @policy_rule_func(m)
        def trace_step(rule_func):
            def for_partial(partial):
                # collect information
                scope = partial.scope
                value = partial.scope_value
                context_node, _ = partial.select("/context")
                context = context_node.value

                # build obj that gets passed to rule_func
                trace_obj = {
                    "scope": scope,
                    "value": value,
                    "context": context,
                }

                # run rule_func
                if isinstance(rule_func, PolicyRule):
                    rule = rule_func
                else:
                    rule = rule_func(trace_obj)
                results = rule.run(partial)

                # rescope partial for next step
                def for_result(result):
                    value, partial = result
                    _, rescoped_partial = partial.select(
                        scope, set_path=True
                    )
                    return value, rescoped_partial

                return results.fmap(for_result)
            return for_partial

        if not rule_funcs:
            rule_funcs = [unit]

        op = policies(*[trace_step(rule_func) for rule_func in rule_funcs])

        return op
    return trace
trace = make_trace(List)<|MERGE_RESOLUTION|>--- conflicted
+++ resolved
@@ -559,17 +559,11 @@
         def for_partial(partial):
             logger.debug("require_value %r", node)
             if isinstance(node, PolicyNode):
-<<<<<<< HEAD
                 if not node.value:
+                    logger.debug("require_value fail")
                     return m.mzero()
             if not node:
-=======
-                if node.value is None:
-                    logger.debug("require_value fail")
-                    return m.mzero()
-            if node is None:
                 logger.debug("require_value fail")
->>>>>>> 9bcdd190
                 return m.mzero()
             return m.unit( (None, partial) )
         return for_partial
